from sqlalchemy import Column, Integer, String, Boolean, DateTime
from sqlalchemy.orm import relationship
from sqlalchemy.sql import func
from app.db.base_class import Base

class Tenant(Base):
    __tablename__ = "tenants"

    id = Column(Integer, primary_key=True, index=True)
    name = Column(String, nullable=False)
    slug = Column(String, nullable=False, unique=True)
    is_active = Column(Boolean, nullable=False, default=True)
    created_at = Column(DateTime(timezone=True), server_default=func.now(), nullable=False)
    
    # Relationships
<<<<<<< HEAD
    users = relationship("User", back_populates="tenant")
    contacts = relationship("Contact", back_populates="tenant")
    organizations = relationship("Organization", back_populates="tenant")
    social_groups = relationship("SocialGroup", back_populates="tenant")
    networking_insights = relationship("NetworkingInsight", back_populates="tenant")
    daily_metrics = relationship("DailyNetworkMetric", back_populates="tenant")
=======
    organizations = relationship("Organization", back_populates="tenant")
>>>>>>> 5c4c5942
<|MERGE_RESOLUTION|>--- conflicted
+++ resolved
@@ -13,13 +13,10 @@
     created_at = Column(DateTime(timezone=True), server_default=func.now(), nullable=False)
     
     # Relationships
-<<<<<<< HEAD
     users = relationship("User", back_populates="tenant")
     contacts = relationship("Contact", back_populates="tenant")
     organizations = relationship("Organization", back_populates="tenant")
     social_groups = relationship("SocialGroup", back_populates="tenant")
     networking_insights = relationship("NetworkingInsight", back_populates="tenant")
     daily_metrics = relationship("DailyNetworkMetric", back_populates="tenant")
-=======
-    organizations = relationship("Organization", back_populates="tenant")
->>>>>>> 5c4c5942
+    organizations = relationship("Organization", back_populates="tenant")