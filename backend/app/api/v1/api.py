from fastapi import APIRouter
from app.api.v1.endpoints import (
    auth, users, contacts, contact_relationships, family_information, events, analytics, organizations, social_groups, 
    social_group_activities, configuration, tasks, task_scheduler, contact_work_experience,
<<<<<<< HEAD
    transactions_simple, background_tasks, journal, currencies, personal_debts, activity_config, config_manager
=======
    transactions_simple, background_tasks, journal, currencies, personal_debts, activity_config, shared_activities
>>>>>>> cc6108d9
)

api_router = APIRouter()
api_router.include_router(auth.router, tags=["Authentication"])
api_router.include_router(users.router, prefix="/users", tags=["User Management"])
api_router.include_router(contacts.router, prefix="/contacts", tags=["Contacts"])
api_router.include_router(contact_relationships.router, prefix="/relationships", tags=["Contact Relationships"])
api_router.include_router(contact_work_experience.router, prefix="/work-experience", tags=["Work Experience"])
api_router.include_router(family_information.router, prefix="/family", tags=["Family Information"])
api_router.include_router(tasks.router, prefix="/tasks", tags=["Tasks"])
api_router.include_router(task_scheduler.router, prefix="/task-scheduler", tags=["Task Scheduler"])
api_router.include_router(transactions_simple.router, prefix="/transactions", tags=["Transactions"])
api_router.include_router(currencies.router, prefix="/currencies", tags=["Currencies"])
api_router.include_router(personal_debts.router, prefix="/personal-debts", tags=["Personal Debts"])
api_router.include_router(organizations.router, prefix="/organizations", tags=["Organization Management"])
api_router.include_router(social_groups.router, prefix="/social-groups", tags=["Social Groups"])
api_router.include_router(social_group_activities.router, prefix="/social-groups", tags=["Social Group Activities"])
api_router.include_router(journal.router, prefix="/journal", tags=["Journal"])
api_router.include_router(configuration.router, prefix="/config", tags=["Configuration"])
api_router.include_router(config_manager.router, prefix="/config-manager", tags=["Configuration Manager"])
api_router.include_router(activity_config.router, prefix="/activity-config", tags=["Activity Configuration"])
api_router.include_router(events.router, prefix="/events", tags=["Events"])
api_router.include_router(analytics.router, prefix="/analytics", tags=["Analytics"])


api_router.include_router(background_tasks.router, prefix="/background-tasks", tags=["Background Tasks"])
api_router.include_router(shared_activities.router, prefix="/shared-activities", tags=["Shared Activities"])<|MERGE_RESOLUTION|>--- conflicted
+++ resolved
@@ -1,12 +1,8 @@
 from fastapi import APIRouter
 from app.api.v1.endpoints import (
     auth, users, contacts, contact_relationships, family_information, events, analytics, organizations, social_groups, 
-    social_group_activities, configuration, tasks, task_scheduler, contact_work_experience,
-<<<<<<< HEAD
+    social_group_activities, configuration, tasks, task_scheduler, contact_work_experience, shared_activities,
     transactions_simple, background_tasks, journal, currencies, personal_debts, activity_config, config_manager
-=======
-    transactions_simple, background_tasks, journal, currencies, personal_debts, activity_config, shared_activities
->>>>>>> cc6108d9
 )
 
 api_router = APIRouter()
