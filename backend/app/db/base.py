--- conflicted
+++ resolved
@@ -1,9 +1,9 @@
 from app.db.base_class import Base
 from app.models.user import User
 from app.models.tenant import Tenant
-<<<<<<< HEAD
-from app.models.contact import Contact, ContactInteraction, ContactSocialGroupMembership
-from app.models.organization import Organization, SocialGroup, SocialGroupActivity
+from app.models.contact import Contact, ContactInteraction
+from app.models.organization import Organization
+from app.models.social_group import SocialGroup, SocialGroupActivity, SocialGroupActivityAttendance, ContactSocialGroupMembership
 from app.models.analytics import (
     NetworkingInsight, 
     DailyNetworkMetric, 
@@ -11,8 +11,4 @@
     InteractionAnalytics, 
     OrganizationNetworkAnalytics, 
     SocialGroupAnalytics
-)
-=======
-from app.models.contact import Contact
-from app.models.social_group import SocialGroup, ContactSocialGroupMembership, SocialGroupActivity, SocialGroupActivityAttendance
->>>>>>> 555750be
+)