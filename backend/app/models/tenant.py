from sqlalchemy import Column, Integer, String, Boolean, DateTime
from sqlalchemy.orm import relationship
from sqlalchemy.sql import func
from app.db.base_class import Base

class Tenant(Base):
    __tablename__ = "tenants"

    id = Column(Integer, primary_key=True, index=True)
    name = Column(String, nullable=False)
    slug = Column(String, nullable=False, unique=True)
    is_active = Column(Boolean, nullable=False, default=True)
    created_at = Column(DateTime(timezone=True), server_default=func.now(), nullable=False)
    
<<<<<<< HEAD
    # Relationships
    users = relationship("User", back_populates="tenant")
    contacts = relationship("Contact", back_populates="tenant")
    organizations = relationship("Organization", back_populates="tenant")
    social_groups = relationship("SocialGroup", back_populates="tenant")
    # networking_insights = relationship("NetworkingInsight", back_populates="tenant")
    daily_metrics = relationship("DailyNetworkMetric", back_populates="tenant")
=======
    # Relationships - using lambda to defer resolution
    contacts = relationship(lambda: Contact, back_populates="tenant")
    users = relationship(lambda: User, back_populates="tenant")
    organizations = relationship(lambda: Organization, back_populates="tenant")
    networking_insights = relationship(lambda: NetworkingInsight, back_populates="tenant")
    daily_metrics = relationship(lambda: DailyNetworkMetric, back_populates="tenant")

# Import after class definition to avoid circular imports
from app.models.contact import Contact
from app.models.user import User
from app.models.organization import Organization
from app.models.analytics import NetworkingInsight, DailyNetworkMetric
>>>>>>> d29e25a5
<|MERGE_RESOLUTION|>--- conflicted
+++ resolved
@@ -12,15 +12,6 @@
     is_active = Column(Boolean, nullable=False, default=True)
     created_at = Column(DateTime(timezone=True), server_default=func.now(), nullable=False)
     
-<<<<<<< HEAD
-    # Relationships
-    users = relationship("User", back_populates="tenant")
-    contacts = relationship("Contact", back_populates="tenant")
-    organizations = relationship("Organization", back_populates="tenant")
-    social_groups = relationship("SocialGroup", back_populates="tenant")
-    # networking_insights = relationship("NetworkingInsight", back_populates="tenant")
-    daily_metrics = relationship("DailyNetworkMetric", back_populates="tenant")
-=======
     # Relationships - using lambda to defer resolution
     contacts = relationship(lambda: Contact, back_populates="tenant")
     users = relationship(lambda: User, back_populates="tenant")
@@ -32,5 +23,4 @@
 from app.models.contact import Contact
 from app.models.user import User
 from app.models.organization import Organization
-from app.models.analytics import NetworkingInsight, DailyNetworkMetric
->>>>>>> d29e25a5
+from app.models.analytics import NetworkingInsight, DailyNetworkMetric